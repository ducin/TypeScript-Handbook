--- conflicted
+++ resolved
@@ -120,12 +120,7 @@
 
 export interface HelloProps { compiler: string; framework: string; }
 
-<<<<<<< HEAD
-export const Hello = (props: HelloProps) => <h1>Hello from {this.props.compiler} and {this.props.framework}!</h1>;
-
-=======
 export const Hello = (props: HelloProps) => <h1>Hello from {props.compiler} and {props.framework}!</h1>;
->>>>>>> acbd5a45
 ```
 
 Note that while this example uses [stateless functional components](https://facebook.github.io/react/docs/reusable-components.html#stateless-functions)), we could also make our example a little *classier* as well.
