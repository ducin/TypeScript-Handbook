--- conflicted
+++ resolved
@@ -77,13 +77,9 @@
 Here both `Snake` and `Horse` create a `move` method that overrides the `move` from `Animal`, giving it functionality specific to each class.
 Note that even though `tom` is declared as an `Animal`, since its value is a `Horse`, when `tom.move(34)` calls the overriding method in `Horse`:
 
-<<<<<<< HEAD
 Derived classes that contain constructor functions must call `super()` which will execute the constructor function on the base class.
 
-```
-=======
 ```Text
->>>>>>> 7e829b55
 Slithering...
 Sammy the Python moved 5m.
 Galloping...
